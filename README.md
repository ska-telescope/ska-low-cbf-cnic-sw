# CNIC Control Software

[![Documentation Status](https://readthedocs.org/projects/ska-telescope-ska-low-cbf-sw-cnic/badge/?version=latest)](https://ska-telescope-ska-low-cbf-sw-cnic.readthedocs.io/en/latest/?badge=latest)

# Installation

## End User
Releases are [published via the SKA Central Artefact Repository](https://artefact.skao.int).

```console
pip install ska-low-cbf-sw-cnic \
  --extra-index-url https://artefact.skao.int/repository/pypi-internal/simple
```

More up-to-date development packages are available in
[this project's package registry](https://gitlab.com/ska-telescope/low-cbf/ska-low-cbf-sw-cnic/-/packages).
Note that a GitLab API token will be required for access.

## Developer

This repository uses [Poetry](https://python-poetry.org/), a python package
and dependency manager, and [pre-commit](https://pre-commit.com/), a framework
for managing git-commit hooks used here to check that committed code follows
the project style guide.

1. [Install Poetry](https://python-poetry.org/docs/#installation). Be sure to
use "install\_poetry.py", not "get\_poetry.py" (the superseded installer).
2. Run `poetry install` to install the project & its dependencies. Poetry
uses the `pyproject.toml` file which lists required python tools and versions.
3. [Install pre-commit](https://pre-commit.com/), which is a framework for
managing actions invoked when `git commit` is run.
4. Run `pre-commit install` to ensure your code will be correctly formatted
when committing changes. Pre-commit sets up actions based on the
`.pre-commit-config.yaml` file in the repository.
5. A git hook is provided that may help comply with SKA commit message rules.
You can install the hook with `cp -s "$(pwd)/resources/git-hooks"/* .git/hooks`.
Once installed, the hook will insert commit messages to match the JIRA ticket
from the branch name.
e.g. On branch `perentie-1350-new-base-classes`:
```console
ska-low-cbf$ git commit -m "Add git hook note to README"
Branch perentie-1350-new-base-classes
Inserting PERENTIE-1350 prefix
[perentie-1350-new-base-classes 3886657] PERENTIE-1350 Add git hook note to README
 1 file changed, 7 insertions(+)
```
You can see the modified message above, and confirming via the git log:
```console
ska-low-cbf$ git log -n 1 --oneline
3886657 (HEAD -> perentie-1350-new-base-classes) PERENTIE-1350 Add git hook note to README
```

# Usage

You'll need to source the XRT setup script before using these utilities.
```console
source /opt/xilinx/xrt/setup.sh
```

The following utilities are provided, each can be launched directly from the
command line.

Use the `--help` flag to get more detailed (and up-to-date) usage instructions.

## Debug Console & Register Viewer

Executing the module directly provides a command line interface with debug
console and interactive register view functions.

```console
useage: cnic [-h] [-f KERNEL] [-d CARDS [CARDS ...]] [-m MEMORY] [--driver DRIVER]
             [-s SIMULATE] [-r REGISTERS] [-i] [-c] [-e EXEC] [--ptp-domain PTP_DOMAIN]

ska-low-cbf FPGA Command-Line Utility

optional arguments:
  -h, --help            show this help message and exit
  -f KERNEL, --kernel KERNEL
                        path to xclbin kernel file
  -d CARDS [CARDS ...], --cards CARDS [CARDS ...]
                        indexes of cards to use
  -m MEMORY, --memory MEMORY
                        (HBM) memory configuration <size><unit><s|i> size: int unit: k, M, G (powers of 1024) s: shared i:
                        FPGA internal e.g. '128Ms:1Gi'
  --driver DRIVER       Select driver (xrt/cl) [default xrt, ignored if simulate set]
  -s SIMULATE, --simulate SIMULATE
                        path to fpgamap_nnnnnnnn.py file to simulate
  -r REGISTERS, --registers REGISTERS
                        register setting text file to load
  -i, --interactive     use interactive interface
  -c, --console         use IPython console
  -e EXEC, --exec EXEC  Python file to execute

CNIC:
  CNIC-specific Arguments

  --ptp-domain PTP_DOMAIN
                        PTP domain. Default: 24
```

Inside the debug console, use `fpgas` or `fpga` to access the FPGA(s).

## Transmit a PCAP(NG) File

An experimental (read: subject to change!) command-line interface is available.
Use `cnic <kernel and memory flags> tx <filename>`.

e.g.

```console
cnic -d 3 -m "4095Ms:4095Ms:4095Ms:4095Ms" -f cnic.xclbin tx my_pcap_file.pcap
```

The program will return immediately, without waiting for the FPGA to send the
packets.

## Receive a PCAP(NG) File

An experimental (read: subject to change!) command-line interface is available.
Use `cnic <kernel and memory flags> rx <filename> <packet size> <n packets>`.

e.g.

```console
cnic -d 3 -m "4095Ms:4095Ms:4095Ms:4095Ms" -f cnic.xclbin rx new_pcap_file.pcap 2048 100
```

The program will block until the expected number of packets is received or the
HBM memory is full.

The number of packets setting is a software trigger, when the trigger is hit
all packets in HBM will be dumped. Your PCAP file may contain more packets than
the trigger value.

## Monitor Status

An experimental (read: subject to change!) command-line interface is available.
Use `cnic <kernel and memory flags> monitor`.

e.g.

```console
cnic -d 3 -m "4095Ms:4095Ms:4095Ms:4095Ms" -f cnic.xclbin monitor
```

The monitor interface is a full-screen terminal application. Use Ctrl-C to exit.

## change\_port
Change the port number in a pcap file.

**Warning** the input file is loaded into memory in full.

```console
change_port [-h] [--port PORT] [--output OUTPUT] input
```

## compare\_pcap
Find differences between two pcap files, checking only packets with a specified
destination port. Exits with non-zero status if differences found.

```console
compare_pcap [-h] [--packets PACKETS] [--dport DPORT] [--report REPORT] input input
```

## eth\_interface\_rate

Monitor the transmit & receive rates on an ethernet interface.

**Warnings**
* uses the sudo command
* activates promiscuous mode on the interface
* requires ethtool

```console
eth_interface_rate [-h] interface
```

# Road Map

Some ideas for future work... consider all details suggestions subject to change,
they're not set in stone!

* Controlling multiple FPGA cards with one instance of the program would be
viable. Could either use a loop over a list of `CnicFpga` objects or invent some
FPGA group object to handle it.
* pcap/pcapng detection is a bit crude, there may be a way to detect based on content
rather than file extension?
* There really should be a lot more tests!
  * We might need ArgsSimulator to simulate HBM in order to test without an FPGA
  * Adding tests that exercise a real FPGA may be easier, and a good idea in any case...
* Configuration of inter-packet gaps (i.e. jitter, maybe a Poisson distribution)
* Record statistics over time, so they can be graphed
  * Sampling statistics in the FPGA would be more accurate, we could download
when ready, in batches, whatever
* A software utility could be provided to download the latest xclbin file,
after that has been published somewhere... (or it could perhaps be bundled up
with the python package?)

# Changelog
<<<<<<< HEAD
## 0.3.2
- Split PTP ICL into base and scheduling components
- Add second PTP peripheral (without scheduling part)
- Interpret some PTP config registers as signed
- Add command-line flag to select PTP source B
- Check firmware personality and version on startup (prototype code, should
move to ska-low-cbf-fpga later)
- Refactor prepare transmit / load pcap logic for a cleaner separation of
concerns
- Add `stop_receive` method to abort an active capture
- Refactor pcap-related code into new file pcap.py
- Various lint score improvements
## 0.3.1
- Update to ska-low-cbf-fgpa v0.14.6
### 0.3.0
=======
### 0.3.1
- Update to ska-low-cbf-fgpa v0.14.6
## 0.3.0
>>>>>>> ed5b7e2e
- Add pcap load/dump methods to HbmPacketController and CnicFpga
- Use new command-line infrastructure from ska-low-cbf-fpga
- Add experimental tx/rx commands to cnic command-line interface
- Use 4x FPGA memory buffers (each 4095MiB due to XRT limitations)
- Read timestamps along with received packets
- Add transmission rate parameter (Gbps)
- Fix PTP interpretation (IEEE format, not fixed-point binary)
- Add workaround for some machines crashing with pyxrt buffers >= 2GiB
- Add status update print statements
- compare\_pcap bug fix and speed up
### 0.2.5
- Add option to disable PTP
- Move to SKA repo<|MERGE_RESOLUTION|>--- conflicted
+++ resolved
@@ -197,8 +197,7 @@
 with the python package?)
 
 # Changelog
-<<<<<<< HEAD
-## 0.3.2
+### 0.3.2
 - Split PTP ICL into base and scheduling components
 - Add second PTP peripheral (without scheduling part)
 - Interpret some PTP config registers as signed
@@ -210,14 +209,9 @@
 - Add `stop_receive` method to abort an active capture
 - Refactor pcap-related code into new file pcap.py
 - Various lint score improvements
-## 0.3.1
-- Update to ska-low-cbf-fgpa v0.14.6
-### 0.3.0
-=======
 ### 0.3.1
 - Update to ska-low-cbf-fgpa v0.14.6
 ## 0.3.0
->>>>>>> ed5b7e2e
 - Add pcap load/dump methods to HbmPacketController and CnicFpga
 - Use new command-line infrastructure from ska-low-cbf-fpga
 - Add experimental tx/rx commands to cnic command-line interface
